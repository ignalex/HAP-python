from setuptools import setup

import pyhap.const as pyhap_const


PROJECT_NAME = 'HAP-python'
URL = 'https://github.com/ikalchev/{}'.format(PROJECT_NAME)
PROJECT_URLS = {
    'Bug Reports': '{}/issues'.format(URL),
    'Documentation': 'http://hap-python.readthedocs.io/en/latest/',
    'Source': '{}/tree/master'.format(URL),
}

PYPI_URL = 'https://pypi.python.org/pypi/{}'.format(PROJECT_NAME)
DOWNLOAD_URL = '{}/archive/{}.zip'.format(URL, pyhap_const.__version__)

MIN_PY_VERSION = '.'.join(map(str, pyhap_const.REQUIRED_PYTHON_VER))

setup(
<<<<<<< HEAD
    name="HAP-python",
    description="HomeKit Accessory Protocol implementation in python3",
    author="Ivan Kalchev",
    version="2.1.0",
    url="https://github.com/ikalchev/HAP-python.git",
    classifiers=[
        "Development Status :: 5 - Production/Stable",
        "Programming Language :: Python :: 3",
        "Operating System :: OS Independent",
        "Topic :: Home Automation",
        "Topic :: Software Development :: Libraries :: Python Modules",
        "License :: OSI Approved :: Apache Software License",
        "Intended Audience :: Developers",
    ],
    license="Apache-2.0",
    packages=[
        "pyhap",
    ],
    install_requires=[
        "curve25519-donna",
        "ed25519",
        "pycryptodome",
        "tlslite-ng",
        "zeroconf",
    ],
    extras_require={
        'QRCode': [
            'base36',
            'pyqrcode',
        ],
        "dev": [
            "pytest",
            "tox",
        ],
    },
    package_data={
        "pyhap": ["resources/*"],
    }
=======
    name=PROJECT_NAME,
    version=pyhap_const.__version__,
    url=URL,
    project_urls=PROJECT_URLS,
    download_url=DOWNLOAD_URL,
    python_requires='>={}'.format(MIN_PY_VERSION),
>>>>>>> 90e3a376
)<|MERGE_RESOLUTION|>--- conflicted
+++ resolved
@@ -17,51 +17,10 @@
 MIN_PY_VERSION = '.'.join(map(str, pyhap_const.REQUIRED_PYTHON_VER))
 
 setup(
-<<<<<<< HEAD
-    name="HAP-python",
-    description="HomeKit Accessory Protocol implementation in python3",
-    author="Ivan Kalchev",
-    version="2.1.0",
-    url="https://github.com/ikalchev/HAP-python.git",
-    classifiers=[
-        "Development Status :: 5 - Production/Stable",
-        "Programming Language :: Python :: 3",
-        "Operating System :: OS Independent",
-        "Topic :: Home Automation",
-        "Topic :: Software Development :: Libraries :: Python Modules",
-        "License :: OSI Approved :: Apache Software License",
-        "Intended Audience :: Developers",
-    ],
-    license="Apache-2.0",
-    packages=[
-        "pyhap",
-    ],
-    install_requires=[
-        "curve25519-donna",
-        "ed25519",
-        "pycryptodome",
-        "tlslite-ng",
-        "zeroconf",
-    ],
-    extras_require={
-        'QRCode': [
-            'base36',
-            'pyqrcode',
-        ],
-        "dev": [
-            "pytest",
-            "tox",
-        ],
-    },
-    package_data={
-        "pyhap": ["resources/*"],
-    }
-=======
     name=PROJECT_NAME,
     version=pyhap_const.__version__,
     url=URL,
     project_urls=PROJECT_URLS,
     download_url=DOWNLOAD_URL,
     python_requires='>={}'.format(MIN_PY_VERSION),
->>>>>>> 90e3a376
 )