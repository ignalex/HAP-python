--- conflicted
+++ resolved
@@ -78,11 +78,7 @@
     like format, min and max values, valid values and others.
     """
 
-<<<<<<< HEAD
-    __slots__ = ('display_name', 'type_id', 'properties', 'broker',
-=======
     __slots__ = ('broker', 'display_name', 'properties', 'type_id',
->>>>>>> 90e3a376
                  'value', 'getter_callback', 'setter_callback')
 
     def __init__(self, display_name, type_id, properties):
@@ -102,11 +98,7 @@
         self.broker = None
         self.display_name = display_name
         self.properties = properties
-<<<<<<< HEAD
-        self.broker = None
-=======
         self.type_id = type_id
->>>>>>> 90e3a376
         self.value = self._get_default_value()
         self.getter_callback = None
         self.setter_callback = None
