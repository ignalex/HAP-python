import os

_ROOT = os.path.abspath(os.path.dirname(__file__))
_RESOURCE_DIR = os.path.join(_ROOT, "resources")

CHARACTERISTICS_FILE = os.path.join(_RESOURCE_DIR, "characteristics.json")
SERVICES_FILE = os.path.join(_RESOURCE_DIR, "services.json")

<<<<<<< HEAD
HAP_PYTHON_VERSION = (2, 1, 0)
"""
HAP-python current version.
"""

=======
>>>>>>> 90e3a376

# Flag if QR Code dependencies are installed.
# Installation with `pip install HAP-python[QRCode]`.
SUPPORT_QR_CODE = False
try:
    import base36  # noqa: F401
    import pyqrcode  # noqa: F401
    SUPPORT_QR_CODE = True
except ImportError:
    pass<|MERGE_RESOLUTION|>--- conflicted
+++ resolved
@@ -6,14 +6,6 @@
 CHARACTERISTICS_FILE = os.path.join(_RESOURCE_DIR, "characteristics.json")
 SERVICES_FILE = os.path.join(_RESOURCE_DIR, "services.json")
 
-<<<<<<< HEAD
-HAP_PYTHON_VERSION = (2, 1, 0)
-"""
-HAP-python current version.
-"""
-
-=======
->>>>>>> 90e3a376
 
 # Flag if QR Code dependencies are installed.
 # Installation with `pip install HAP-python[QRCode]`.
