"""This module implements the communication of HAP.

The HAPServer is the point of contact to and from the world.
The HAPServerHandler manages the state of the connection and handles incoming requests.
The HAPSocket is a socket implementation that manages the "TLS" of the connection.
"""
from http.server import HTTPServer, BaseHTTPRequestHandler
from http import HTTPStatus
import logging
import socket
import struct
import json
import errno
import uuid
from urllib.parse import urlparse, parse_qs
import socketserver
import threading

from tlslite.utils.chacha20_poly1305 import CHACHA20_POLY1305
from Crypto.Protocol.KDF import HKDF
from Crypto.Hash import SHA512
import curve25519
import ed25519

import pyhap.tlv as tlv
from pyhap.util import long_to_bytes

logger = logging.getLogger(__name__)


# Various "tag" constants for HAP's TLV encoding.
class HAP_TLV_TAGS:
    REQUEST_TYPE = b'\x00'
    USERNAME = b'\x01'
    SALT = b'\x02'
    PUBLIC_KEY = b'\x03'
    PASSWORD_PROOF = b'\x04'
    ENCRYPTED_DATA = b'\x05'
    SEQUENCE_NUM = b'\x06'
    ERROR_CODE = b'\x07'
    PROOF = b'\x0A'


# Status codes for underlying HAP calls
class HAP_SERVER_STATUS:
    SUCCESS = 0
    INSUFFICIENT_PRIVILEGES = -70401
    SERVICE_COMMUNICATION_FAILURE = -70402
    RESOURCE_BUSY = -70403
    READ_ONLY_CHARACTERISTIC = -70404
    WRITE_ONLY_CHARACTERISTIC = -70405
    NOTIFICATION_NOT_SUPPORTED = -70406
    OUT_OF_RESOURCE = -70407
    OPERATION_TIMED_OUT = -70408
    RESOURCE_DOES_NOT_EXIST = -70409
    INVALID_VALUE_IN_REQUEST = -70410


# Error codes and the like, guessed by packet inspection
class HAP_OPERATION_CODE:
    INVALID_REQUEST = b'\x02'
    INVALID_SIGNATURE = b'\x04'


class HAP_CRYPTO:
    HKDF_KEYLEN = 32  # bytes, length of expanded HKDF keys
    HKDF_HASH = SHA512  # Hash function to use in key expansion
    TLS_NONCE_LEN = 12  # bytes, length of TLS encryption nonce


def _pad_tls_nonce(nonce, total_len=HAP_CRYPTO.TLS_NONCE_LEN):
    """Pads a nonce with zeroes so that total_len is reached."""
    return nonce.rjust(total_len, b"\x00")


def hap_hkdf(key, salt, info):
    """Just a shorthand."""
    return HKDF(key, HAP_CRYPTO.HKDF_KEYLEN, salt, HAP_CRYPTO.HKDF_HASH, context=info)


class UnprivilegedRequestException(Exception):
    pass


class NotAllowedInStateException(Exception):
    pass


class HAPServerHandler(BaseHTTPRequestHandler):
    """Manages HAP connection state and handles incoming HTTP requests."""

    # Mapping from paths to methods that handle them.
    HANDLERS = {
        "POST": {
            "/pair-setup": "handle_pairing",
            "/pair-verify": "handle_pair_verify",
            "/pairings": "handle_pairings",
            "/resource": "handle_resource",
        },

        "GET": {
            "/accessories": "handle_accessories",
            "/characteristics": "handle_get_characteristics",
        },

        "PUT": {
            "/characteristics": "handle_set_characteristics",
        }
    }

    PAIRING_RESPONSE_TYPE = "application/pairing+tlv8"
    JSON_RESPONSE_TYPE = "application/hap+json"

    PAIRING_3_SALT = b"Pair-Setup-Encrypt-Salt"
    PAIRING_3_INFO = b"Pair-Setup-Encrypt-Info"
    PAIRING_3_NONCE = _pad_tls_nonce(b"PS-Msg05")

    PAIRING_4_SALT = b"Pair-Setup-Controller-Sign-Salt"
    PAIRING_4_INFO = b"Pair-Setup-Controller-Sign-Info"

    PAIRING_5_SALT = b"Pair-Setup-Accessory-Sign-Salt"
    PAIRING_5_INFO = b"Pair-Setup-Accessory-Sign-Info"
    PAIRING_5_NONCE = _pad_tls_nonce(b"PS-Msg06")

    PVERIFY_1_SALT = b"Pair-Verify-Encrypt-Salt"
    PVERIFY_1_INFO = b"Pair-Verify-Encrypt-Info"
    PVERIFY_1_NONCE = _pad_tls_nonce(b"PV-Msg02")

    PVERIFY_2_NONCE = _pad_tls_nonce(b"PV-Msg03")

    def __init__(self, sock, client_addr, server, accessory_handler):
        """
        @param accessory_handler: An object that controls an accessory's state.
        @type accessory_handler: AccessoryDriver
        """
        self.accessory_handler = accessory_handler
        self.state = self.accessory_handler.state
        self.enc_context = None
        self.is_encrypted = False
        # Redirect separate handlers to the dispatch method
        self.do_GET = self.do_POST = self.do_PUT = self.dispatch

        super(HAPServerHandler, self).__init__(sock, client_addr, server)

    def log_message(self, format, *args):
        logger.info("%s - %s", self.address_string(), format % args)

    def _set_encryption_ctx(self, client_public, private_key, public_key, shared_key,
                            pre_session_key):
        """Sets the encryption context.

        The encryption context is generated in pair verify step one and is used to
        create encrypted transported in pair verify step two.

        @param client_public: The client's session public key.
        @type client_public: bytes

        @param private_key: The state's session private key.
        @type private_key: bytes

        @param shared_key: The resulted session key.
        @type shared_key: bytes

        @param pre_session_key: The key used during session negotiation
            (pair verify one and two).
        @type pre_session_key: bytes
        """
        self.enc_context = {
            "client_public": client_public,
            "private_key": private_key,
            "public_key": public_key,
            "shared_key": shared_key,
            "pre_session_key": pre_session_key
        }

    def _upgrade_to_encrypted(self):
        """Set encryption for the underlying transport.

        @note: Replaces self.request, self.wfile and self.rfile.
        """
        self.request = self.server.upgrade_to_encrypted(self.client_address,
                                                        self.enc_context["shared_key"])
        # Recreate the file handles over the socket
        # TODO: consider calling super().setup(), although semantically not correct
        self.connection = self.request
        self.rfile = self.connection.makefile('rb', self.rbufsize)
        self.wfile = self.connection.makefile('wb')
        self.is_encrypted = True

    def end_response(self, bytesdata, close_connection=False):
        """Combines adding a length header and actually sending the data."""
        self.send_header("Content-Length", len(bytesdata))
        self.end_headers()
        self.wfile.write(bytesdata)
        self.close_connection = 1 if close_connection else 0

    def dispatch(self):
        """Dispatch the request to the appropriate handler method."""
        logger.debug("Request %s from address '%s' for path '%s'.",
                     self.command, self.client_address, self.path)
        path = urlparse(self.path).path
        assert path in self.HANDLERS[self.command]
        try:
            getattr(self, self.HANDLERS[self.command][path])()
        except NotAllowedInStateException:
            self.send_response(403)
        except UnprivilegedRequestException:
            response = {"status": HAP_SERVER_STATUS.INSUFFICIENT_PRIVILEGES}
            data = json.dumps(response).encode("utf-8")
            self.send_response(401)
            self.send_header("Content-Type", self.JSON_RESPONSE_TYPE)
            self.end_response(data)

    def handle_pairing(self):
        """Handles arbitrary step of the pairing process."""
        if self.state.paired:
            raise NotAllowedInStateException

        length = int(self.headers["Content-Length"])
        tlv_objects = tlv.decode(self.rfile.read(length))
        sequence = tlv_objects[HAP_TLV_TAGS.SEQUENCE_NUM]

        if sequence == b'\x01':
            self._pairing_one()
        elif sequence == b'\x03':
            self._pairing_two(tlv_objects)
        elif sequence == b'\x05':
            self._pairing_three(tlv_objects)

    def _pairing_one(self):
        """Send the SRP salt and public key to the client.

        The SRP verifier is created at this step.
        """
        logger.debug("Pairing [1/5]")
        self.accessory_handler.setup_srp_verifier()
        salt, B = self.accessory_handler.srp_verifier.get_challenge()

        data = tlv.encode(HAP_TLV_TAGS.SEQUENCE_NUM, b'\x02',
                          HAP_TLV_TAGS.SALT, salt,
                          HAP_TLV_TAGS.PUBLIC_KEY, long_to_bytes(B))

        self.send_response(200)
        self.send_header("Content-Type", self.PAIRING_RESPONSE_TYPE)
        self.end_response(data, False)

    def _pairing_two(self, tlv_objects):
        """Obtain the challenge from the client (A) and client's proof that it
        knows the password (M). Verify M and generate the server's proof based on
        A (H_AMK). Send the H_AMK to the client.

        @param tlv_objects: The TLV data received from the client.
        @type tlv_object: dict
        """
        logger.debug("Pairing [2/5]")
        A = tlv_objects[HAP_TLV_TAGS.PUBLIC_KEY]
        M = tlv_objects[HAP_TLV_TAGS.PASSWORD_PROOF]
        verifier = self.accessory_handler.srp_verifier
        verifier.set_A(A)

        hamk = verifier.verify(M)

        if hamk is None:  # Probably the provided pincode was wrong.
            response = tlv.encode(HAP_TLV_TAGS.SEQUENCE_NUM, b'\x04',
                                  HAP_TLV_TAGS.ERROR_CODE,
                                  HAP_OPERATION_CODE.INVALID_REQUEST)
            self.send_response(200)
            self.send_header("Content-Type", self.PAIRING_RESPONSE_TYPE)
            self.end_response(response)
            return

        data = tlv.encode(HAP_TLV_TAGS.SEQUENCE_NUM, b'\x04',
                          HAP_TLV_TAGS.PASSWORD_PROOF, hamk)
        self.send_response(200)
        self.send_header("Content-Type", self.PAIRING_RESPONSE_TYPE)
        self.end_response(data)

    def _pairing_three(self, tlv_objects):
        """Expand the SRP session key to obtain a new key. Use it to verify and decrypt
            the recieved data. Continue to step four.

        @param tlv_objects: The TLV data received from the client.
        @type tlv_object: dict
        """
        logger.debug("Pairing [3/5]")
        encrypted_data = tlv_objects[HAP_TLV_TAGS.ENCRYPTED_DATA]

        session_key = self.accessory_handler.srp_verifier.get_session_key()
        hkdf_enc_key = hap_hkdf(long_to_bytes(session_key),
                                self.PAIRING_3_SALT, self.PAIRING_3_INFO)

        cipher = CHACHA20_POLY1305(hkdf_enc_key, "python")
        decrypted_data = cipher.open(self.PAIRING_3_NONCE, bytearray(encrypted_data), b"")
        assert decrypted_data is not None

        dec_tlv_objects = tlv.decode(bytes(decrypted_data))
        client_username = dec_tlv_objects[HAP_TLV_TAGS.USERNAME]
        client_ltpk = dec_tlv_objects[HAP_TLV_TAGS.PUBLIC_KEY]
        client_proof = dec_tlv_objects[HAP_TLV_TAGS.PROOF]

        self._pairing_four(client_username, client_ltpk, client_proof, hkdf_enc_key)

    def _pairing_four(self, client_username, client_ltpk, client_proof, encryption_key):
        """Expand the SRP session key to obtain a new key.
            Use it to verify that the client's proof of the private key. Continue to
            step five.

        @param client_username: The client's username.
        @type client_username: bytes.

        @param client_ltpk: The client's public key.
        @type client_ltpk: bytes

        @param client_proof: The client's proof of password.
        @type client_proof: bytes

        @param encryption_key: The encryption key for this step.
        @type encryption_key: bytes
        """
        logger.debug("Pairing [4/5]")
        session_key = self.accessory_handler.srp_verifier.get_session_key()
        output_key = hap_hkdf(long_to_bytes(session_key),
                              self.PAIRING_4_SALT, self.PAIRING_4_INFO)

        data = output_key + client_username + client_ltpk
        verifying_key = ed25519.VerifyingKey(client_ltpk)

        try:
            verifying_key.verify(client_proof, data)
        except ed25519.BadSignatureError:
            logger.error("Bad signature, abort.")
            raise

        self._pairing_five(client_username, client_ltpk, encryption_key)

    def _pairing_five(self, client_username, client_ltpk, encryption_key):
        """At that point we know the client has the accessory password and has a valid key
        pair. Add it as a pair and send a sever proof.

        Parameters are as for _pairing_four.
        """
        logger.debug("Pairing [5/5]")
        session_key = self.accessory_handler.srp_verifier.get_session_key()
        output_key = hap_hkdf(long_to_bytes(session_key),
                              self.PAIRING_5_SALT, self.PAIRING_5_INFO)

        server_public = self.state.public_key.to_bytes()
        mac = self.state.mac.encode()

        material = output_key + mac + server_public
        private_key = self.state.private_key
        server_proof = private_key.sign(material)

        message = tlv.encode(HAP_TLV_TAGS.USERNAME, mac,
                             HAP_TLV_TAGS.PUBLIC_KEY, server_public,
                             HAP_TLV_TAGS.PROOF, server_proof)

        cipher = CHACHA20_POLY1305(encryption_key, "python")
        aead_message = bytes(
            cipher.seal(self.PAIRING_5_NONCE, bytearray(message), b""))

        client_uuid = uuid.UUID(str(client_username, "utf-8"))
        should_confirm = self.accessory_handler.pair(client_uuid, client_ltpk)

        if not should_confirm:
            self.send_response(500)
            return

        tlv_data = tlv.encode(HAP_TLV_TAGS.SEQUENCE_NUM, b'\x06',
                              HAP_TLV_TAGS.ENCRYPTED_DATA, aead_message)
        self.send_response(200)
        self.send_header("Content-Type", self.PAIRING_RESPONSE_TYPE)
        self.end_response(tlv_data)

    def handle_pair_verify(self):
        """Handles arbitrary step of the pair verify process.

        Pair verify is session negotiation.
        """
        if not self.state.paired:
            raise NotAllowedInStateException

        length = int(self.headers["Content-Length"])
        tlv_objects = tlv.decode(self.rfile.read(length))
        sequence = tlv_objects[HAP_TLV_TAGS.SEQUENCE_NUM]
        if sequence == b'\x01':
            self._pair_verify_one(tlv_objects)
        elif sequence == b'\x03':
            self._pair_verify_two(tlv_objects)
        else:
            raise

    def _pair_verify_one(self, tlv_objects):
        """Generate new session key pair and send a proof to the client.

        @param tlv_objects: The TLV data received from the client.
        @type tlv_object: dict
        """
        logger.debug("Pair verify [1/2].")
        client_public = tlv_objects[HAP_TLV_TAGS.PUBLIC_KEY]

        private_key = curve25519.Private()
        public_key = private_key.get_public()
        shared_key = private_key.get_shared_key(
            curve25519.Public(client_public),
            # Key is hashed before being returned, we don't want it; This fixes that.
            lambda x: x)

        mac = self.state.mac.encode()
        material = public_key.serialize() + mac + client_public
        server_proof = self.state.private_key.sign(material)

        output_key = hap_hkdf(shared_key, self.PVERIFY_1_SALT, self.PVERIFY_1_INFO)

        self._set_encryption_ctx(client_public, private_key, public_key,
                                 shared_key, output_key)

        message = tlv.encode(HAP_TLV_TAGS.USERNAME, mac,
                             HAP_TLV_TAGS.PROOF, server_proof)

        cipher = CHACHA20_POLY1305(output_key, "python")
        aead_message = bytes(
            cipher.seal(self.PVERIFY_1_NONCE, bytearray(message), b""))
        data = tlv.encode(HAP_TLV_TAGS.SEQUENCE_NUM, b'\x02',
                          HAP_TLV_TAGS.ENCRYPTED_DATA, aead_message,
                          HAP_TLV_TAGS.PUBLIC_KEY, public_key.serialize())
        self.send_response(200)
        self.send_header("Content-Type", self.PAIRING_RESPONSE_TYPE)
        self.end_response(data)

    def _pair_verify_two(self, tlv_objects):
        """Verify the client proof and upgrade to encrypted transport.

        @param tlv_objects: The TLV data received from the client.
        @type tlv_object: dict
        """
        logger.debug("Pair verify [2/2]")
        encrypted_data = tlv_objects[HAP_TLV_TAGS.ENCRYPTED_DATA]
        cipher = CHACHA20_POLY1305(self.enc_context["pre_session_key"], "python")
        decrypted_data = cipher.open(self.PVERIFY_2_NONCE, bytearray(encrypted_data), b"")
        assert decrypted_data is not None  # TODO:

        dec_tlv_objects = tlv.decode(bytes(decrypted_data))
        client_username = dec_tlv_objects[HAP_TLV_TAGS.USERNAME]
        material = self.enc_context["client_public"] \
            + client_username \
            + self.enc_context["public_key"].serialize()

        client_uuid = uuid.UUID(str(client_username, "ascii"))
        perm_client_public = self.state.paired_clients.get(client_uuid)
        if perm_client_public is None:
            logger.debug("Client %s attempted pair verify without being paired first.",
                         client_uuid)
            self.send_response(200)
            self.send_header("Content-Type", self.PAIRING_RESPONSE_TYPE)
            data = tlv.encode(HAP_TLV_TAGS.ERROR_CODE, HAP_OPERATION_CODE.INVALID_REQUEST)
            self.end_response(data)
            return

        verifying_key = ed25519.VerifyingKey(perm_client_public)
        try:
            verifying_key.verify(dec_tlv_objects[HAP_TLV_TAGS.PROOF], material)
        except ed25519.BadSignatureError:
            logger.error("Bad signature, abort.")
            self.send_response(200)
            self.send_header("Content-Type", self.PAIRING_RESPONSE_TYPE)
            data = tlv.encode(HAP_TLV_TAGS.ERROR_CODE, HAP_OPERATION_CODE.INVALID_REQUEST)
            self.end_response(data)
            return

        logger.debug("Pair verify with client '%s' completed. Switching to "
                     "encrypted transport.", self.client_address)

        data = tlv.encode(HAP_TLV_TAGS.SEQUENCE_NUM, b'\x04')
        self.send_response(200)
        self.send_header("Content-Type", self.PAIRING_RESPONSE_TYPE)
        self.end_response(data)
        self._upgrade_to_encrypted()
        del self.enc_context

    def handle_accessories(self):
        """Handles a client request to get the accessories."""
        if not self.is_encrypted:
            raise UnprivilegedRequestException

        hap_rep = self.accessory_handler.get_accessories()
        data = json.dumps(hap_rep).encode("utf-8")
        logger.debug('Sending acc data: %s', data)
        self.send_response(200)
        self.send_header("Content-Type", self.JSON_RESPONSE_TYPE)
        self.end_response(data)

    def handle_get_characteristics(self):
        """Handles a client request to get certain characteristics."""
        if not self.is_encrypted:
            raise UnprivilegedRequestException

        # Check that char exists and ...
        params = parse_qs(urlparse(self.path).query)
        chars = self.accessory_handler.get_characteristics(params["id"][0].split(","))

        data = json.dumps(chars).encode("utf-8")
        self.send_response(207)
        self.send_header("Content-Type", self.JSON_RESPONSE_TYPE)
        self.end_response(data)

    def handle_set_characteristics(self):
        """Handles a client request to update certain characteristics."""
        if not self.is_encrypted:
            logger.warning('Attemp to access unauthorised content from %s',
                           self.client_address)
            self.send_response(HTTPStatus.UNAUTHORIZED)
            self.end_response(b'', close_connection=True)

        data_len = int(self.headers['Content-Length'])
        requested_chars = json.loads(
<<<<<<< HEAD
                              self.rfile.read(data_len).decode("utf-8"))
        logger.debug("Requested chars %s", requested_chars)
        chars = self.accessory_handler.set_characteristics(requested_chars,
                                                           self.client_address)
=======
            self.rfile.read(data_len).decode('utf-8'))
        logger.debug('Set characteristics content: %s', requested_chars)
>>>>>>> 855577cf

        # TODO: Outline how chars return errors on set_chars.
        try:
            self.accessory_handler.set_characteristics(requested_chars,
                                                       self.client_address)
        except Exception as e:
            logger.exception('Exception in set_characteristics: %s', e)
            self.send_response(HTTPStatus.BAD_REQUEST)
        else:
            self.send_response(HTTPStatus.NO_CONTENT)
            self.end_response(b'')

    def handle_pairings(self):
        """Handles a client request to update or remove a pairing."""
        if not self.is_encrypted:
            raise UnprivilegedRequestException

        data_len = int(self.headers["Content-Length"])
        tlv_objects = tlv.decode(self.rfile.read(data_len))
        request_type = tlv_objects[HAP_TLV_TAGS.REQUEST_TYPE][0]
        if request_type == 3:
            self._handle_add_pairing(tlv_objects)
        elif request_type == 4:
            self._handle_remove_pairing(tlv_objects)
        else:
            raise ValueError

    def _handle_add_pairing(self, tlv_objects):
        """Update client information."""
        logger.debug("Adding client pairing.")
        client_username = tlv_objects[HAP_TLV_TAGS.USERNAME]
        client_public = tlv_objects[HAP_TLV_TAGS.PUBLIC_KEY]
        client_uuid = uuid.UUID(str(client_username, "utf-8"))
        should_confirm = self.accessory_handler.pair(
            client_uuid, client_public)
        if not should_confirm:
            self.send_response(500)
            return

        data = tlv.encode(HAP_TLV_TAGS.SEQUENCE_NUM, b"\x02")
        self.send_response(200)
        self.send_header("Content-Type", self.PAIRING_RESPONSE_TYPE)
        self.end_response(data)

    def _handle_remove_pairing(self, tlv_objects):
        """Remove pairing with the client."""
        logger.debug("Removing client pairing.")
        client_username = tlv_objects[HAP_TLV_TAGS.USERNAME]
        client_uuid = uuid.UUID(str(client_username, "utf-8"))
        self.accessory_handler.unpair(client_uuid)

        data = tlv.encode(HAP_TLV_TAGS.SEQUENCE_NUM, b"\x02")
        self.send_response(200)
        self.send_header("Content-Type", self.PAIRING_RESPONSE_TYPE)
        self.end_response(data)

    def handle_resource(self):
        #self.send_response(405)
        data_len = int(self.headers["Content-Length"])
        image_size = json.loads(
                        self.rfile.read(data_len).decode("utf-8"))
        image = self.accessory.get_snapshot(image_size)
        self.send_response(200)
        self.send_header('Content-Type', 'image/jpeg')
        self.end_response(image)


class HAPSocket(socket.socket):
    """A socket implementing the HAP crypto. Just feed it as if it is a normal socket.

    @note: HAP requires something like HTTP push. This implies we can have regular HTTP
    response and an outbound HTTP push at the same time on the same socket - a race
    condition. Thus, HAPSocket implements exclusive access to send and sendall to deal
    with this situation.
    """

    MAX_BLOCK_LENGTH = 0x400
    LENGTH_LENGTH = 2

    CIPHER_SALT = b"Control-Salt"
    OUT_CIPHER_INFO = b"Control-Read-Encryption-Key"
    IN_CIPHER_INFO = b"Control-Write-Encryption-Key"

    def __init__(self, sock, shared_key):
        """Initialises this socket from the given socket."""
        socket.socket.__init__(self, sock.family, sock.type, sock.proto, sock.fileno())
        sock.detach()
        # See if we are connected
        try:
            self.getpeername()
        except OSError as e:
            if e.errno != errno.ENOTCONN:
                raise
            self._connected = False
        else:
            self._connected = True

        self._closed = False

        self.shared_key = shared_key
        self.out_count = 0
        self.in_count = 0
        self.out_cipher = None
        self.in_cipher = None
        self.out_lock = threading.RLock()  # for locking send operations
        # NOTE: Some future python implementation of HTTP Server or Server Handler can use
        # methods different than the ones we lock now (send, sendall).
        # This will break the encryption/decryption before introducing a race condition,
        # but don't forget locking these other methods after fixing the crypto.

        self._set_ciphers()
        self.curr_in_total = None  # Length of the current incoming block
        self.num_in_recv = None  # Number of bytes received from the incoming block
        self.curr_in_block = None  # Bytes of the current incoming block

    def _set_ciphers(self):
        """Generate out/inbound encryption keys and initialise respective ciphers."""
        outgoing_key = hap_hkdf(self.shared_key, self.CIPHER_SALT, self.OUT_CIPHER_INFO)
        self.out_cipher = CHACHA20_POLY1305(outgoing_key, "python")

        incoming_key = hap_hkdf(self.shared_key, self.CIPHER_SALT, self.IN_CIPHER_INFO)
        self.in_cipher = CHACHA20_POLY1305(incoming_key, "python")

    # socket.socket interface

    def _with_out_lock(func):
        """Return a function that acquires the outbound lock and executes func."""
        def _wrapper(self, *args, **kwargs):
            with self.out_lock:
                return func(self, *args, **kwargs)
        return _wrapper

    def recv_into(self, buffer, nbytes=1042, flags=0):
        """Receive and decrypt up to nbytes in the given buffer."""
        data = self.recv(nbytes, flags)
        for i, b in enumerate(data):
            buffer[i] = b
        return len(data)

    def recv(self, buflen=1042, flags=0):
        """Receive up to buflen bytes.

        The received full cipher blocks are decrypted and returned and partial cipher
        blocks are buffered locally.
        """
        assert not flags and buflen > self.LENGTH_LENGTH

        result = b""
        # Read from the socket until the given amount of bytes is read.
        while buflen > 1:
            # If we are not processing a block already, we need to first get the
            # length of the next block, which is the first two bytes before it.
            if self.curr_in_block is None:
                if buflen < self.LENGTH_LENGTH:
                    # It may be that we already read some data and we have
                    # 1 byte left, return whatever we have.
                    return result
                block_length_bytes = socket.socket.recv(self, self.LENGTH_LENGTH)
                if not block_length_bytes:
                    return result
                # TODO: handle this
                assert len(block_length_bytes) == self.LENGTH_LENGTH
                # Init. info about the block we just started.
                # Note we are setting the total length to block_length + mac length
                self.curr_in_total = \
                    struct.unpack("H", block_length_bytes)[0] + self.in_cipher.tagLength
                self.num_in_recv = 0
                self.curr_in_block = b""
                buflen -= self.LENGTH_LENGTH
            else:
                # Read as much from the current block as possible.
                part = socket.socket.recv(self,
                                          min(buflen,
                                              self.curr_in_total - self.num_in_recv))
                # Check what is actually received
                actual_len = len(part)
                self.curr_in_block += part
                buflen -= actual_len
                self.num_in_recv += actual_len
                if self.num_in_recv == self.curr_in_total:
                    # We read a whole block. Decrypt it and append it to the result.
                    nonce = _pad_tls_nonce(struct.pack("Q", self.in_count))
                    # Note we are removing the mac length from the total length
                    block_length = self.curr_in_total - self.in_cipher.tagLength
                    plaintext = self.in_cipher.open(
                        nonce, bytearray(self.curr_in_block),
                        struct.pack("H", block_length))
                    result += plaintext
                    self.in_count += 1
                    self.curr_in_block = None
                    break

        return result

    @_with_out_lock
    def send(self, data, flags=0):
        """Encrypt and send the given data."""
        # TODO: the two methods need to be handled differently, but...
        # The reason for the below hack is that SocketIO calls this method instead of
        # sendall.
        return self.sendall(data, flags)

    @_with_out_lock
    def sendall(self, data, flags=0):
        """Encrypt and send the given data."""
        assert not flags
        result = b""
        offset = 0
        total = len(data)
        while offset < total:
            length = min(total - offset, self.MAX_BLOCK_LENGTH)
            length_bytes = struct.pack("H", length)
            block = bytearray(data[offset: offset + length])
            nonce = _pad_tls_nonce(struct.pack("Q", self.out_count))
            ciphertext = length_bytes \
                + self.out_cipher.seal(nonce, block, length_bytes)
            offset += length
            self.out_count += 1
            result += ciphertext
        socket.socket.sendall(self, result)
        return total


class HAPServer(socketserver.ThreadingMixIn,
                HTTPServer):
    """Point of contact for HAP clients.

    The HAPServer handles all incoming client requests (e.g. pair) and also handles
    communication from Accessories to clients (value changes). The outbound communication
    is something like HTTP push.

    @note: Client requests responses as well as outgoing event notifications happen through
    the same socket for the same client. This introduces a race condition - an Accessory
    decides to push a change in current temperature, while in the same time the HAP client
    decides to query the state of the Accessory. To overcome this the HAPSocket class
    implements exclusive access to the send methods.
    """

    EVENT_MSG_STUB = b"EVENT/1.0 200 OK\r\n" \
                     b"Content-Type: application/hap+json\r\n" \
                     b"Content-Length: "

    TIMEOUT_ERRNO_CODES = (errno.ECONNRESET, errno.EPIPE, errno.EHOSTUNREACH,
                           errno.ETIMEDOUT)

    @classmethod
    def create_hap_event(cls, bytesdata):
        """Creates a HAP HTTP EVENT response for the given data.

        @param data: Payload of the request.
        @type data: bytes
        """
        return cls.EVENT_MSG_STUB \
            + str(len(bytesdata)).encode("utf-8") \
            + b"\r\n" * 2 \
            + bytesdata

    def __init__(self,
                 addr_port,
                 accessory_handler,
                 handler_type=HAPServerHandler):
        super(HAPServer, self).__init__(addr_port, handler_type)
        self.connections = {}  # (address, port): socket
        self.accessory_handler = accessory_handler

    def _close_socket(self, sock):
        """Shutdown and close the given socket."""
        try:
            sock.shutdown(socket.SHUT_RDWR)
        except socket.error:
            pass
        sock.close()

    def _handle_sock_timeout(self, client_addr, exception):
        """Handle a socket timeout.

        Closes the socket for ``client_addr``.

        :raise exception: if it is not a timeout.
        """
        # NOTE: In python <3.3 socket.timeout is not OSError, hence the above.
        # Also, when it is actually an OSError, it MAY not have an errno equal to
        # ETIMEDOUT.
        sock = self.connections.pop(client_addr, None)
        if sock is not None:
            self._close_socket(sock)
        if not isinstance(exception, socket.timeout) \
                and exception.errno not in self.TIMEOUT_ERRNO_CODES:
            raise exception

    def get_request(self):
        """Calls the super's method, caches the connection and returns."""
        client_socket, client_addr = super(HAPServer, self).get_request()
        logger.info("Got connection with %s.", client_addr)
        self.connections[client_addr] = client_socket
        return (client_socket, client_addr)

    def finish_request(self, sock, client_addr):
        try:
            self.RequestHandlerClass(sock, client_addr, self, self.accessory_handler)
        except (OSError, socket.timeout) as e:
            self._handle_sock_timeout(client_addr, e)
            logger.debug("Connection timeout")

    def server_close(self):
        """Close all connections."""
        logger.info("Stopping HAP server")
        super(HAPServer, self).server_close()
        for sock in self.connections.values():
            self._close_socket(sock)
        self.connections.clear()

    def push_event(self, bytesdata, client_addr):
        """Send an event to the current connection with the provided data.

        .. note: Sets a timeout of PUSH_EVENT_TIMEOUT for the duration of socket.sendall.

        :param bytesdata: The data to send.
        :type bytesdata: bytes

        :param client_addr: A client (address, port) tuple to which to send the data.
        :type client_addr: tuple <str, int>

        :return: True if sending was successful, False otherwise.
        :rtype: bool
        """
        client_socket = self.connections.get(client_addr)
        if client_socket is None:
            return False
        data = self.create_hap_event(bytesdata)
        try:
            client_socket.sendall(data)
            return True
        except (OSError, socket.timeout) as e:
            self._handle_sock_timeout(client_addr, e)
            return False

    def upgrade_to_encrypted(self, client_address, shared_key):
        """Replace the socket for the given client with HAPSocket.

        @param client_address: The client address for which to upgrade the socket.
        @type client_address: tuple(addr, port)

        @param shared_key: The sessio key.
        @type shared_key: bytes.
        """
        client_socket = self.connections[client_address]
        hap_socket = HAPSocket(client_socket, shared_key)
        self.connections[client_address] = hap_socket
        return hap_socket<|MERGE_RESOLUTION|>--- conflicted
+++ resolved
@@ -514,15 +514,8 @@
 
         data_len = int(self.headers['Content-Length'])
         requested_chars = json.loads(
-<<<<<<< HEAD
-                              self.rfile.read(data_len).decode("utf-8"))
-        logger.debug("Requested chars %s", requested_chars)
-        chars = self.accessory_handler.set_characteristics(requested_chars,
-                                                           self.client_address)
-=======
             self.rfile.read(data_len).decode('utf-8'))
         logger.debug('Set characteristics content: %s', requested_chars)
->>>>>>> 855577cf
 
         # TODO: Outline how chars return errors on set_chars.
         try:
