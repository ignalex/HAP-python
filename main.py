"""An example of how to setup and start an Accessory.

This is:
1. Create the Accessory object you want.
2. Add it to an AccessoryDriver, which will advertise it on the local network,
    setup a server to answer client queries, etc.
"""
import logging
import signal

from pyhap.accessory import Bridge
from pyhap.accessory_driver import AccessoryDriver
import pyhap.loader as loader
from pyhap import camera

<<<<<<< HEAD
logging.basicConfig(level=logging.DEBUG)


options = {
    "video": {
        "codec": {
            "profiles": [
                camera.VIDEO_CODEC_PARAM_PROFILE_ID_TYPES["BASELINE"],
                camera.VIDEO_CODEC_PARAM_PROFILE_ID_TYPES["MAIN"],
                camera.VIDEO_CODEC_PARAM_PROFILE_ID_TYPES["HIGH"]
            ],
            "levels": [
                camera.VIDEO_CODEC_PARAM_LEVEL_TYPES['TYPE3_1'],
                camera.VIDEO_CODEC_PARAM_LEVEL_TYPES['TYPE3_2'],
                camera.VIDEO_CODEC_PARAM_LEVEL_TYPES['TYPE4_0'],
            ],
        },
        "resolutions": [
            [320, 240, 15],  # Width, Height, framerate
            [1280, 960, 30],
            [1280, 720, 30],
            [1024, 768, 30],
            [640, 480, 30],
            [640, 360, 30],
            [480, 360, 30],
            [480, 270, 30],
            [320, 240, 30],
            [320, 180, 30]
        ],
    },
    "audio": {
        "codecs": [
            {
                'type': 'OPUS',
                'samplerate': 24,
            },
            {
                'type': 'AAC-eld',
                'samplerate': 16
            }
        ],
    },
    "srtp": False,
    "address": {"192.168.1.226"},
}
=======
# The below package can be found in the HAP-python github repo under accessories/
from accessories.TemperatureSensor import TemperatureSensor

logging.basicConfig(level=logging.INFO)


def get_bridge(driver):
    """Call this method to get a Bridge instead of a standalone accessory."""
    bridge = Bridge(driver, 'Bridge')
    temp_sensor = TemperatureSensor(driver, 'Sensor 2')
    temp_sensor2 = TemperatureSensor(driver, 'Sensor 1')
    bridge.add_accessory(temp_sensor)
    bridge.add_accessory(temp_sensor2)

    return bridge
>>>>>>> 855577cf


def get_accessory(driver):
    """Call this method to get a standalone Accessory."""
    return TemperatureSensor(driver, 'MyTempSensor')

<<<<<<< HEAD
acc = camera.CameraAccessory(options, "Camera")  # Change to get_bridge() if you want to run a Bridge.
=======
>>>>>>> 855577cf

# Start the accessory on port 51826
driver = AccessoryDriver(port=51826)

# Change `get_accessory` to `get_bridge` if you want to run a Bridge.
driver.add_accessory(accessory=get_accessory(driver))

# We want SIGTERM (kill) to be handled by the driver itself,
# so that it can gracefully stop the accessory, server and advertising.
signal.signal(signal.SIGTERM, driver.signal_handler)

# Start it!
driver.start()<|MERGE_RESOLUTION|>--- conflicted
+++ resolved
@@ -13,53 +13,6 @@
 import pyhap.loader as loader
 from pyhap import camera
 
-<<<<<<< HEAD
-logging.basicConfig(level=logging.DEBUG)
-
-
-options = {
-    "video": {
-        "codec": {
-            "profiles": [
-                camera.VIDEO_CODEC_PARAM_PROFILE_ID_TYPES["BASELINE"],
-                camera.VIDEO_CODEC_PARAM_PROFILE_ID_TYPES["MAIN"],
-                camera.VIDEO_CODEC_PARAM_PROFILE_ID_TYPES["HIGH"]
-            ],
-            "levels": [
-                camera.VIDEO_CODEC_PARAM_LEVEL_TYPES['TYPE3_1'],
-                camera.VIDEO_CODEC_PARAM_LEVEL_TYPES['TYPE3_2'],
-                camera.VIDEO_CODEC_PARAM_LEVEL_TYPES['TYPE4_0'],
-            ],
-        },
-        "resolutions": [
-            [320, 240, 15],  # Width, Height, framerate
-            [1280, 960, 30],
-            [1280, 720, 30],
-            [1024, 768, 30],
-            [640, 480, 30],
-            [640, 360, 30],
-            [480, 360, 30],
-            [480, 270, 30],
-            [320, 240, 30],
-            [320, 180, 30]
-        ],
-    },
-    "audio": {
-        "codecs": [
-            {
-                'type': 'OPUS',
-                'samplerate': 24,
-            },
-            {
-                'type': 'AAC-eld',
-                'samplerate': 16
-            }
-        ],
-    },
-    "srtp": False,
-    "address": {"192.168.1.226"},
-}
-=======
 # The below package can be found in the HAP-python github repo under accessories/
 from accessories.TemperatureSensor import TemperatureSensor
 
@@ -75,17 +28,12 @@
     bridge.add_accessory(temp_sensor2)
 
     return bridge
->>>>>>> 855577cf
 
 
 def get_accessory(driver):
     """Call this method to get a standalone Accessory."""
     return TemperatureSensor(driver, 'MyTempSensor')
 
-<<<<<<< HEAD
-acc = camera.CameraAccessory(options, "Camera")  # Change to get_bridge() if you want to run a Bridge.
-=======
->>>>>>> 855577cf
 
 # Start the accessory on port 51826
 driver = AccessoryDriver(port=51826)
